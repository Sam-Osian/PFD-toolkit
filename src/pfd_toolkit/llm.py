import openai
from openai import RateLimitError
import logging
import base64
from typing import List, Optional, Dict, Type, Any
from pydantic import BaseModel, create_model
import pymupdf
from concurrent.futures import ThreadPoolExecutor, as_completed
import backoff
from threading import Semaphore
from tqdm.auto import tqdm

logger = logging.getLogger(__name__)
logging.basicConfig(level=logging.INFO, force=True)

# Set the log level for the 'httpx' library to WARNING to reduce verbosity
logging.getLogger("httpx").setLevel(logging.WARNING)

# Silence the ratelimit package
#logging.getLogger("ratelimit").setLevel(logging.WARNING)

# Disable all logging calls from pfd_toolkit.llm
#logging.getLogger("pfd_toolkit.llm").disabled = True

# Silence the OpenAI client’s info-level logs
#logging.getLogger("openai").setLevel(logging.WARNING)


class LLM:
    """Wrapper around the OpenAI Python SDK for batch prompting and PDF
    vision fallback.

    The helper provides:

    * A generic :py:meth:`self.generate_batch()` that optionally supports vision
      inputs and pydantic validation.
    * A PDF-to-image utility used by
      :py:meth:`self._call_llm_fallback()` - the method the scraper invokes when
      HTML and PDF heuristics fail.
    * Built-in back-off and host-wide throttling via a semaphore.

    Parameters
    ----------
    api_key : str, optional
        OpenAI (or proxy) API key.
    model : str, optional
        Chat model name; defaults to ``"gpt-4.1-mini"``.
    base_url : str or None, optional
        Override the OpenAI endpoint (for Azure/OpenRouter etc.).
    max_workers : int, optional
        Maximum parallel workers for batch calls and for the global
        semaphore.

    Attributes
    ----------
    CLEANER_BASE_PROMPT : str
        The shared template used by *Cleaner* to build field-specific
        prompts.
    CLEANER_PROMPT_CONFIG : dict
        Field-level substitution values for the cleaner prompt.
    _sem : threading.Semaphore
        Global semaphore that limits concurrent requests to *max_workers*.
    client : openai.Client
        Low-level SDK client configured with key and base URL.

    Examples
    --------
    >>> llm = LLM(api_key="sk-...", model="gpt-4o-mini", max_workers=4)
    >>> out = llm.generate_batch(["Hello world"])
    >>> out[0]
    'Hello! How can I assist you today?'
    """  
    
    # Base prompt template that all prompts will share, with placeholders for field-specific information.
    CLEANER_BASE_PROMPT = """\
    You are an expert in extracting and cleaning specific information from UK Coronial Prevention of Future Death Reports.

    Task:
    1. **Extract** only the information related to {field_description}.
    2. **Clean** the input text by removing extraneous details such as rogue numbers, punctuation, HTML tags, or redundant content, if any occurs.
    3. **Correct** any misspellings, ensuring the text is in sentence-case **British English**. Do not replace any acronyms.
    4. **Return** exactly and only the cleaned data for {field_contents_and_rules}. You must only return the cleaned string, without adding additional commentary, summarisation, or headings.
    5. **If extraction fails**, return only and exactly: N/A: Not found
    6. **Do not** change any content of the string unless it explicitly relates to the instructions above or below. Do not ever summarise, *nor* edit for conciseness or flow.

    Extra instructions:
    {extra_instructions}

    Input Text:
    """

    # Dictionary holding field-specific configurations for the prompt
    # The placeholders for the above `BASE_PROMPT` will be 'filled in' using the values below...
    CLEANER_PROMPT_CONFIG = {
        'Coroner': {
            'field_description': 'the name of the Coroner who presided over the inquest',
            'field_contents_and_rules': 'this name of the Coroner -- nothing else',
            'extra_instructions': (
                'Remove all reference to titles & middle name(s), if present, and replace the first name with an initial. '
                'For example, if the string is "Mr. Joe E Bloggs", return "J. Bloggs". '
                'If the string is "Joe Bloggs Senior Coroner for West London", return "J. Bloggs". '
                'If the string is "J. Bloggs", just return "J. Bloggs" (no modification). '
            ),
        },
        'Area': {
            'field_description': 'the area where the inquest took place',
            'field_contents_and_rules': 'only the name of the area -- nothing else',
            'extra_instructions': (
                'For example, if the string is "Area: West London", return "West London". '
                'If the string is "Hampshire, Portsmouth and Southampton", return it as is.'
            ),
        },
        'Receiver': {
            'field_description': 'the name(s)/organisation(s) of the receiver(s) of the report',
            'field_contents_and_rules': 'only the name(s)/organisation(s) and, if given, their job title(s) -- nothing else',
            'extra_instructions': (
                'Separate multiple names/organisations with semicolons (;). '
                'Do not use a numbered list. '
                'Do not separate information with commas or new lines. '
            ),
        },
        'InvestigationAndInquest': {
            'field_description': 'the details of the investigation and inquest',
            'field_contents_and_rules': 'only the details of the investigation and inquest -- nothing else',
            'extra_instructions': (
                'If the string appears to need no cleaning, return it as is. '
                'If a date is used, convert it into British long format. '
            ),
        },
        'CircumstancesOfDeath': {
            'field_description': 'the circumstances of death',
            'field_contents_and_rules': 'only the circumstances of death -- nothing else',
            'extra_instructions': (
                'If the string appears to need no cleaning, return it as is. '
                'If a date is used, convert it into British long format. '
            ),
        },
        'MattersOfConcern': {
            'field_description': 'the matters of concern',
            'field_contents_and_rules': 'only the matters of concern, nothing else',
            'extra_instructions': (
                'Remove reference to boilerplate text, if any occurs. This is usually 1 or 2 non-specific sentences at the start of the string often ending with "...The Matters of Concern are as follows:" (which should also be removed). '
                'If the string appears to need no cleaning, return it as is. '
                'If a date is used, convert it into British long format. '
            ),
        },
    }

    def __init__(
        self,
        api_key: Optional[str] = None,
        model: str = "gpt-4.1-mini",
        base_url: Optional[str] = None,
        max_workers: int = 1 
    ):
<<<<<<< HEAD
        """Create an LLM object for use within pfd_toolkit

        Args:
            api_key (str): api key for whatever openai sdk llm service you are using.
            model (str): Model name. Defaults to gpt-4.1-mini.
            base_url (str): Redirect OpenAI SDK to a different API service.
            max_workers (int): Maximum number of parallel workers for API calls. Defaults to 1.
        """
=======
>>>>>>> 27eefc15
        self.api_key = api_key
        self.model = model
        self.base_url = base_url or openai.base_url
        self.client = openai.Client(api_key=self.api_key, base_url=self.base_url)
        
        # Ensure max_workers is at least 1
        self.max_workers = max(1, max_workers)

        # Global semaphore to throttle calls based on max_workers
        self._sem = Semaphore(self.max_workers)

        # Backoff for raw generate calls, handles OpenAI's RateLimitError
        @backoff.on_exception(backoff.expo, RateLimitError, max_time=60)
        def _generate_with_backoff(messages: List[Dict], temperature: float = 0.0) -> str:
            with self._sem:
                return self._raw_generate(messages, temperature)
        self._safe_generate_impl = _generate_with_backoff

        # Backoff for parse endpoint, handles OpenAI's RateLimitError
        @backoff.on_exception(backoff.expo, RateLimitError, max_time=60)
        def _parse_with_backoff(**kwargs):
            with self._sem:
                # Call the client's parse method directly
                return self.client.beta.chat.completions.parse(**kwargs)
        self._parse_with_backoff = _parse_with_backoff

    def _raw_generate(
        self,
        messages: List[Dict],
        temperature: float = 0.0
    ) -> str:
        # Make the API call
        resp = self.client.chat.completions.create(
            model=self.model,
            messages=messages,
            temperature=temperature,
        )

        # Record actual usage (for future tuning/logging)
        try:
            used = resp.usage.total_tokens
            logger.debug(f"Actual tokens used: {used}")
        except Exception:
            pass

        # Return content
        return resp.choices[0].message.content.strip()

    def _pdf_bytes_to_base64_images(self, pdf_bytes: bytes, dpi: int = 200) -> list[str]:
        """
        Convert PDF bytes into base64-encoded JPEGs at the given DPI.
        """
        doc = pymupdf.open(stream=pdf_bytes, filetype="pdf")
        zoom = dpi / 72
        mat = pymupdf.Matrix(zoom, zoom)

        imgs: list[str] = []
        for page in doc:
            pix = page.get_pixmap(matrix=mat, alpha=False)
            img_bytes = pix.tobytes("jpeg")
            b64 = base64.b64encode(img_bytes).decode("utf-8")
            imgs.append(b64)

        doc.close()
        return imgs

    #  -- LLM Method for the cleaner.py module --
    def generate_batch(
        self,
        prompts: List[str],
        images_list: Optional[List[List[bytes]]] = None,
        response_format: Optional[Type[BaseModel]] = None,
        temperature: float = 0.0,
        max_workers: Optional[int] = None,
        tqdm_extra_kwargs: Optional[Dict[str, Any]] = None
    ) -> List[BaseModel | str]:
        """Run many prompts either sequentially or in parallel.

        Parameters
        ----------
        prompts : list[str]
            List of user prompts—one prompt per model call.

        images_list : list[list[bytes]] or None, optional
            For vision models: a parallel list where each inner list
            holds **base64-encoded** JPEG pages for that prompt.  Use
            *None* to send no images.

        response_format : type[pydantic.BaseModel] or None, optional
            If provided, each response is parsed into that model via the
            *beta/parse* endpoint; otherwise a raw string is returned.

        temperature : float, optional
            Sampling temperature.  Defaults to *0.0* (deterministic).

        max_workers : int or None, optional
            Thread count just for this batch.  When *None*, fall back to
            the instance-wide :pyattr:`max_workers`.

        Returns
        -------
        list[Union[pydantic.BaseModel, str]]
            Results in **the same order** as *prompts*.

        Raises
        ------
        openai.RateLimitError
            Raised only if the exponential back-off exhausts all retries.

        Examples
        --------
        >>> msgs = ["Summarise:\\n" + txt for txt in docs]
        >>> summaries = llm.generate_batch(msgs, temperature=0.2, max_workers=8)
        """
        effective_tqdm_kwargs = tqdm_extra_kwargs or {}
       
        if tqdm_extra_kwargs is None:
            tqdm_extra_kwargs = {}
        if len(prompts) == 1 and "disable" not in tqdm_extra_kwargs:
            tqdm_extra_kwargs["disable"] = True
        
        if len(prompts) == 1:
            effective_tqdm_kwargs["disable"] = True
        
        def _build_messages(prompt: str, imgs: Optional[List[bytes]]):
            content = [{"type": "text", "text": prompt}]
            if imgs:
                for b64_img_data in imgs: 
                    content.append({
                        "type": "image_url",
                        "image_url": {"url": f"data:image/jpeg;base64,{b64_img_data}"}
                    })
            return [{"role": "user", "content": content}]

        # Determine effective worker count for this batch
        if max_workers is not None and max_workers > 0:
            effective_workers = max_workers
        else:
            effective_workers = self.max_workers 

        # Sequential execution if only one worker is designated
        if effective_workers <= 1:
            results: List[BaseModel | str] = []
            current_desc = effective_tqdm_kwargs.pop('desc', "Sending requests to the LLM (sequentially)")
            for idx, prompt in tqdm(enumerate(prompts), total=len(prompts), desc=current_desc, **effective_tqdm_kwargs):
                current_images = images_list[idx] if images_list and idx < len(images_list) else None
                messages = _build_messages(prompt, current_images)

                if response_format:
                    try:
                        resp = self._parse_with_backoff(
                            model=self.model,
                            messages=messages,
                            temperature=temperature,
                            response_format=response_format,
                        )
                        validated = response_format.model_validate_json(
                            resp.choices[0].message.content
                        )
                        results.append(validated)
                    except Exception as e:
                        logger.error(f"Batch pydantic parse failed for item {idx}: {e}")
                        results.append(f"Error: {e}")
                else:
                    txt = self._safe_generate_impl(messages, temperature)
                    results.append(txt)
            return results

        # Parallel execution
        results: List[BaseModel | str] = [None] * len(prompts)

        def _worker(idx: int, prompt_text: str):
            current_images = images_list[idx] if images_list and idx < len(images_list) else None
            messages = _build_messages(prompt_text, current_images)

            if response_format:
                try:
                    resp = self._parse_with_backoff(
                        model=self.model,
                        messages=messages,
                        temperature=temperature,
                        response_format=response_format,
                    )
                    validated = response_format.model_validate_json(
                        resp.choices[0].message.content
                    )
                    return idx, validated
                except Exception as e:
                    logger.error(f"Batch pydantic parse failed for item {idx}: {e}")
                    return idx, f"Error: {e}"
            else:
                txt = self._safe_generate_impl(messages, temperature)
                return idx, txt

        with ThreadPoolExecutor(max_workers=effective_workers) as executor:
            futures = [executor.submit(_worker, i, p) for i, p in enumerate(prompts)]
            current_desc = effective_tqdm_kwargs.pop('desc', "Sending requests to the LLM (in parallel)") 
            for fut in tqdm(as_completed(futures), total=len(prompts), desc=current_desc, **effective_tqdm_kwargs):
                i, out = fut.result()
                results[i] = out

        return results

    # -- LLM method for scraper.py module --
    def _call_llm_fallback(
        self,
        pdf_bytes: Optional[bytes],
        missing_fields: Dict[str, str],
        report_url: Optional[str] = None,
        verbose: bool = False,
        tqdm_extra_kwargs: Optional[Dict[str, Any]] = None
    ) -> Dict[str, str]:
        """
        Use the LLM to extract text from PDF images for missing fields.

        Args:
            pdf_bytes (bytes): Raw PDF bytes.
            missing_fields (dict): Mapping of field names to prompt instructions.
            report_url (str, optional): URL of the report, for logging.
            verbose (bool): If True, log prompt and output.

        Returns:
            dict: Extracted values keyed by the original field names.
        """
        base64_images_list: List[str] = [] # This will be a list of base64 strings
        if pdf_bytes:
            try:
                base64_images_list = self._pdf_bytes_to_base64_images(pdf_bytes, dpi=200)
            except Exception as e:
                logger.error(f"Error converting PDF to images with PyMuPDF: {e}")

        images_for_batch: Optional[List[List[str]]] = None
        if base64_images_list:
            images_for_batch = [base64_images_list]


        prompt = (
            "Your goal is to transcribe the **exact** text from this report, presented as images.\n\n"
            "Please extract the following section(s):\n"
        )
        response_fields: List[str] = []
        for field, instruction in missing_fields.items():
            response_fields.append(field)
            prompt += f"\n{field}: {instruction}\n"
        prompt += (
            "\nRespond with nothing else whatsoever. You must not respond in your own 'voice'...\n"
            "'If you are unable to identify the text for any section, respond exactly: \"N/A: Not found\".\n"
            "Transcribe redactions as '[REDACTED]'.\n"
            "Do *not* change section titles. Respond in the specified format.\n"
        )

        schema = {fld: (str, ...) for fld in response_fields}
        MissingModel = create_model("MissingFields", **schema)

        if verbose:
            logger.info("LLM fallback prompt for %s:\n%s", report_url, prompt)

        try:
            # Casting images_for_batch to any to satisfy the potentially problematic type hint
            # without changing the underlying data which is List[List[str]]
            result_list = self.generate_batch(
                prompts=[prompt],
                images_list=images_for_batch, # type: ignore 
                response_format=MissingModel,
                temperature=0.0,
                tqdm_extra_kwargs=tqdm_extra_kwargs
            )
            output = result_list[0]
        except Exception as e:
            logger.error(f"LLM fallback call failed: {e}")
            return {}

        if isinstance(output, BaseModel):
            out_json = output.model_dump()
        elif isinstance(output, dict): # Fallback if error string was returned as dict by mistake
            out_json = output
        elif isinstance(output, str) and output.startswith("Error:"): # Handle error string
             logger.error(f"LLM fallback returned an error string: {output}")
             return {fld: "LLM Fallback error" for fld in response_fields}
        else:
            logger.error(f"Unexpected LLM fallback output type: {type(output)}, value: {output}")
            return {fld: "LLM Fallback failed - unexpected type" for fld in response_fields}


        if verbose:
            logger.info("LLM fallback output for %s: %s", report_url, out_json)

        updates: Dict[str, str] = {}
        for fld in response_fields:
            val = out_json.get(fld) # out_json might not be a dict if error occurred above
            if val is None and isinstance(out_json, dict): # Check if out_json is a dict
                 updates[fld] = "N/A: Not found in LLM response" # Field was expected but not in output
            elif val is not None:
                 updates[fld] = str(val) # Ensure value is string
            else: # out_json was not a dict or other issue
                 updates[fld] = "LLM Fallback processing error"
        return updates<|MERGE_RESOLUTION|>--- conflicted
+++ resolved
@@ -153,17 +153,6 @@
         base_url: Optional[str] = None,
         max_workers: int = 1 
     ):
-<<<<<<< HEAD
-        """Create an LLM object for use within pfd_toolkit
-
-        Args:
-            api_key (str): api key for whatever openai sdk llm service you are using.
-            model (str): Model name. Defaults to gpt-4.1-mini.
-            base_url (str): Redirect OpenAI SDK to a different API service.
-            max_workers (int): Maximum number of parallel workers for API calls. Defaults to 1.
-        """
-=======
->>>>>>> 27eefc15
         self.api_key = api_key
         self.model = model
         self.base_url = base_url or openai.base_url
