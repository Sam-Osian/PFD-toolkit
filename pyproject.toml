--- conflicted
+++ resolved
@@ -6,14 +6,9 @@
 name = "pfd_toolkit"
 version = "0.1.17"
 description = "A toolkit for scraping and processing Prevention of Future Death (PFD) reports from the UK Judiciary website."
-<<<<<<< HEAD
-=======
-readme = "README.md"
-license = { file = "LICENCE" }
->>>>>>> 68de6e8f
 authors = [
   { name = "Samuel Osian", email = "soandrews98@gmail.com" },
-  { name = "Jonathan Pytches", email = "jonathan.pytches@gmail.com " }
+  { name = "Jonathan Pytches", email = "Search me on Linkedin" }
 ]
 license = { file = "LICENSE" }
 classifiers = [
