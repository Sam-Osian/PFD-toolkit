--- conflicted
+++ resolved
@@ -4,27 +4,20 @@
 
 [project]
 name = "pfd_toolkit"
-<<<<<<< HEAD
-version = "0.1.17"
-description = "A toolkit for scraping and processing Prevention of Future Death (PFD) reports from the UK Judiciary website."
-=======
 version = "0.1.20"
 description = "A toolkit for using Prevention of Future Death (PFD) Reports for Research and Policy Projects."
 readme = "README.md"
 license = { file = "LICENCE" }
->>>>>>> f07b42e4
 authors = [
   { name = "Samuel Osian", email = "soandrews98@gmail.com" },
   { name = "Jonathan Pytches", email = "Search-me@on-Linkedin.co.uk" }
 ]
-license = { file = "LICENCE" }
 classifiers = [
   "Programming Language :: Python :: 3",
   "Programming Language :: Python :: 3.8",
   "License :: OSI Approved :: MIT License",
   "Operating System :: OS Independent"
 ]
-readme = "README.md"
 requires-python = ">=3.10"
 dependencies = [
     "acres==0.3.0",
