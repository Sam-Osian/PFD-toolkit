# Environment
.venv

# In-development testing
data/testreports.csv

# OpenAI API key
src/pfd_toolkit/api.env
<<<<<<< HEAD

__pycache__
.pycache
=======
.venv
venv
__pycache__
>>>>>>> a3e9e9ba
<|MERGE_RESOLUTION|>--- conflicted
+++ resolved
@@ -6,12 +6,6 @@
 
 # OpenAI API key
 src/pfd_toolkit/api.env
-<<<<<<< HEAD
-
-__pycache__
-.pycache
-=======
 .venv
 venv
-__pycache__
->>>>>>> a3e9e9ba
+__pycache__