--- conflicted
+++ resolved
@@ -11,11 +11,7 @@
 .venv
 venv
 __pycache__
-<<<<<<< HEAD
-.env
-=======
 .env
 
 # Project plan
-Project Plan PFD Toolkit.pdf
->>>>>>> e3d92096
+Project Plan PFD Toolkit.pdf