![Header Image](assets/header.png)

# PFD-toolkit

A Python toolkit for using cleaned **Prevention of Future Death (PFD) reports** from the UK Judiciary website.

## Features

- Load ready-to-use and fully-cleaned PFD report datasets - all updated once a week.
- Query reports to find matches for your specific research questions.
- Create custom categorisation systems for tailored data curation.
- Generate concise summaries of reports.
- Call a web scraper for custom data collection.


## Installation

IMPORTANT: the package is not yet live and the below instructions will not work.

```bash
pip install pfd-toolkit
```

If you need .docx -> .pdf conversion, install with

```bash
pip install pfd-toolkit[docx-conversion]
```

<<<<<<< HEAD
## UV (Package Manager)
### Installation
1.  Download and install UV using [this guide](https://docs.astral.sh/uv/getting-started/installation/).

2. Add UV to Path.
    - Windows Powershell - `$env:Path = "C:\Users\jonat\.local\bin;$env:Path"`.
    - Linux - `ehhh dunno`.

3. Install required Python version using `uv python install 3.12.3`.

4. Install pfd-toolkit using `uv sync`.

5. Activate uv environment.
    - Linux - `source .venv/bin/activate`.
    - Windows Powershell - `.venv\Scripts\Activate.ps1`.

6. When adding dependencies or modifying the pyproject.toml file, it's advisable to run `uv sync` to ensure the uv.lock file is up to date.
### Usage
1. Add dependencies with `uv add {package_name}` eg: `uv add pandas`, `uv add pandas==2.0.1`.
2. Remove dependencies with `uv remove {package_name}` eg: `uv remove pandas`.
3. Update packages using add command but use `==` to specify version.

## License
This project is licensed under the terms of the MIT Licence. For more information, see `LICENSE`.
=======
## Getting started


### Download PFD Report Data

We scrape and clean PFD reports so you don't have to. Each week (at Monday 00:00), we update our collection of cleaned & processed PFD reports so that the collection stays up-to-date.

To load data, run:

```python
from pfd-scraper import Downloader

downloader = Downloader(
    category='all' # See 'category' section for more
    dates={"2020-01-01", "2025-01-01"}, # Start and end dates for reports
    clean=True
)

reports = downloader.load_reports()
```

`reports` will be a pandas dataframe with your PFD report data.


### Categorise / group the data

The current problem with analysing PFDs for specific research questions is that it takes far too long to read through each report and manually 'tag' them as you go along. PFD Toolkit handles this for you:

```python
from pfd-toolkit import Sorter

# Define a dictionary to sort PFD reports by
# ..."Theme 1": ["Guidence note 1", "Guidance note 2"]
# ...etc

description = "All reports that are concerned with deaths in NHS settings."

NHS_death_themes = {
    "Diagnosis Failures": ["Missed cancer", "Late sepsis recognition"],
    "Treatment Errors": ["Wrong medication", "Surgical complications"],
    "Staffing & Resources": ["Understaffing", "Overworked clinicians"],
    "Communication Failures": ["Missed test results", "Handoff errors"],
    "Patient Safety": ["Falls", "Hospital-acquired infections"],
    "Emergency & Critical Care": ["Ambulance delays", "A&E overcrowding"]
}

sorter = Sorter(
    description = description, # Supply our description of the task.
    themes = NHS_death_themes, # Supply our dictionary
    exhaustive = False # Whether guidance notes are exhaustive/illustrative
)

sorted = sorter.group_reports(reports) # Supply original dataframe containing reports
```

### Clean the data

By default, PFD downloaded report data will be cleaned and preprocessed ready for you to use. However, if you want to use your own custom cleaning configurations, you can run:

```python
from pfd-scraper import Cleaner

cleaner = Cleaner(
    correct_spelling=True,
    anonymise=False,
    # [other arguments]
)

reports_cleaned = cleaner.clean_reports(reports)
```

### Scrape the reports for yourself

We expect most users to simply download the data using Downloader. However, you are free to scrape the data yourself if you wish:


```python
from pfd-scraper import PFDScraper

scraper = PFDScraper(
    category='all', # The category from the judiciary website
    dates={"2020-01-01", "2025-01-01"} # Start and end dates
    llm_fallback=True, # If True, an LLM will attempt to fix any missing data
    openai_api = "[your-openai-api-key]", # See API section for more
)
reports = scraper.scrape_reports()
```

Suppose you want to update your dataframe with newly published reports. PFD Toolkit lets you 'top up' your dataset with these reports.

```python
reports_topped_up = scraper.top_up(reports, dates={
    "2025-01-01", "2026-01-01"})

```
## Licence

This project is licensed under the terms of the MIT Licence. For more information, see `LICENCE`.
>>>>>>> 68de6e8f
<|MERGE_RESOLUTION|>--- conflicted
+++ resolved
@@ -4,7 +4,7 @@
 
 A Python toolkit for using cleaned **Prevention of Future Death (PFD) reports** from the UK Judiciary website.
 
-## Features
+# Features
 
 - Load ready-to-use and fully-cleaned PFD report datasets - all updated once a week.
 - Query reports to find matches for your specific research questions.
@@ -12,7 +12,7 @@
 - Generate concise summaries of reports.
 - Call a web scraper for custom data collection.
 
-
+# Getting started
 ## Installation
 
 IMPORTANT: the package is not yet live and the below instructions will not work.
@@ -27,9 +27,8 @@
 pip install pfd-toolkit[docx-conversion]
 ```
 
-<<<<<<< HEAD
-## UV (Package Manager)
-### Installation
+### UV (Package Manager)
+#### Installation
 1.  Download and install UV using [this guide](https://docs.astral.sh/uv/getting-started/installation/).
 
 2. Add UV to Path.
@@ -45,18 +44,13 @@
     - Windows Powershell - `.venv\Scripts\Activate.ps1`.
 
 6. When adding dependencies or modifying the pyproject.toml file, it's advisable to run `uv sync` to ensure the uv.lock file is up to date.
-### Usage
+#### Usage
 1. Add dependencies with `uv add {package_name}` eg: `uv add pandas`, `uv add pandas==2.0.1`.
 2. Remove dependencies with `uv remove {package_name}` eg: `uv remove pandas`.
 3. Update packages using add command but use `==` to specify version.
 
-## License
-This project is licensed under the terms of the MIT Licence. For more information, see `LICENSE`.
-=======
-## Getting started
 
-
-### Download PFD Report Data
+## Download PFD Report Data
 
 We scrape and clean PFD reports so you don't have to. Each week (at Monday 00:00), we update our collection of cleaned & processed PFD reports so that the collection stays up-to-date.
 
@@ -148,7 +142,6 @@
     "2025-01-01", "2026-01-01"})
 
 ```
-## Licence
+# Licence
 
 This project is licensed under the terms of the MIT Licence. For more information, see `LICENCE`.
->>>>>>> 68de6e8f
